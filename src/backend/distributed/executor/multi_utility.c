/*-------------------------------------------------------------------------
 * multi_utility.c
 *	  Citus utility hook and related functionality.
 *
 * Copyright (c) 2012-2015, Citus Data, Inc.
 *-------------------------------------------------------------------------
 */

#include "postgres.h"
#include "miscadmin.h"

#include "access/htup_details.h"
#include "catalog/catalog.h"
#include "catalog/index.h"
#include "catalog/namespace.h"
#include "commands/defrem.h"
#include "commands/tablecmds.h"
#include "distributed/master_protocol.h"
#include "distributed/metadata_cache.h"
#include "distributed/multi_utility.h"
#include "distributed/multi_join_order.h"
#include "distributed/transmit.h"
#include "distributed/worker_manager.h"
#include "distributed/worker_protocol.h"
#include "parser/parser.h"
#include "parser/parse_utilcmd.h"
#include "storage/lmgr.h"
#include "tcop/pquery.h"
#include "utils/builtins.h"
#include "utils/inval.h"
#include "utils/lsyscache.h"
#include "utils/rel.h"
#include "utils/syscache.h"


/*
 * This struct defines the state for the callback for drop statements.
 * It is copied as it is from commands/tablecmds.c in Postgres source.
 */
struct DropRelationCallbackState
{
	char relkind;
	Oid heapOid;
	bool concurrent;
};


/* Local functions forward declarations for Transmit statement */
static bool IsTransmitStmt(Node *parsetree);
static void VerifyTransmitStmt(CopyStmt *copyStatement);

/* Local functions forward declarations for processing distributed table commands */
static Node * ProcessCopyStmt(CopyStmt *copyStatement);
static Node * ProcessIndexStmt(IndexStmt *createIndexStatement,
							   const char *createIndexCommand);
static Node * ProcessDropIndexStmt(DropStmt *dropIndexStatement,
								   const char *dropIndexCommand);
static Node * ProcessAlterTableStmt(AlterTableStmt *alterTableStatement,
									const char *alterTableCommand);

/* Local functions forward declarations for unsupported command checks */
static void ErrorIfUnsupportedIndexStmt(IndexStmt *createIndexStatement);
static void ErrorIfUnsupportedDropIndexStmt(DropStmt *dropIndexStatement);
static void ErrorIfUnsupportedAlterTableStmt(AlterTableStmt *alterTableStatement);
static void ErrorIfDistributedRenameStmt(RenameStmt *renameStatement);

/* Local functions forward declarations for helper functions */
static void WarnIfDropCitusExtension(DropStmt *dropStatement);
static bool IsAlterTableRenameStmt(RenameStmt *renameStatement);
static void ExecuteDistributedDDLCommand(Oid relationId, const char *ddlCommandString);
static bool ExecuteCommandOnWorkerShards(Oid relationId, const char *commandString,
										 List **failedPlacementList);
static bool AllFinalizedPlacementsAccessible(Oid relationId);
static void RangeVarCallbackForDropIndex(const RangeVar *rel, Oid relOid, Oid oldRelOid,
										 void *arg);


/*
 * Utility for handling citus specific concerns around utility statements.
 *
 * There's two basic types of concerns here:
 * 1) Intercept utility statements that run after distributed query
 *    execution. At this stage, the Create Table command for the master node's
 *    temporary table has been executed, and this table's relationId is
 *    visible to us. We can therefore update the relationId in master node's
 *    select query.
 * 2) Handle utility statements on distributed tables that the core code can't
 *    handle.
 */
void
multi_ProcessUtility(Node *parsetree,
					 const char *queryString,
					 ProcessUtilityContext context,
					 ParamListInfo params,
					 DestReceiver *dest,
					 char *completionTag)
{
	/*
	 * TRANSMIT used to be separate command, but to avoid patching the grammar
	 * it's no overlaid onto COPY, but with FORMAT = 'transmit' instead of the
	 * normal FORMAT options.
	 */
	if (IsTransmitStmt(parsetree))
	{
		CopyStmt *copyStatement = (CopyStmt *) parsetree;

		VerifyTransmitStmt(copyStatement);

		/* ->relation->relname is the target file in our overloaded COPY */
		if (copyStatement->is_from)
		{
			ReceiveRegularFile(copyStatement->relation->relname);
		}
		else
		{
			SendRegularFile(copyStatement->relation->relname);
		}

		/* Don't execute the faux copy statement */
		return;
	}

	if (IsA(parsetree, CopyStmt))
	{
		parsetree = ProcessCopyStmt((CopyStmt *) parsetree);
	}

	if (IsA(parsetree, IndexStmt))
	{
		parsetree = ProcessIndexStmt((IndexStmt *) parsetree, queryString);
	}

	if (IsA(parsetree, DropStmt))
	{
		DropStmt *dropStatement = (DropStmt *) parsetree;
		if (dropStatement->removeType == OBJECT_INDEX)
		{
			parsetree = ProcessDropIndexStmt(dropStatement, queryString);
		}
		else if (dropStatement->removeType == OBJECT_EXTENSION)
		{
			WarnIfDropCitusExtension(dropStatement);
		}
	}

	if (IsA(parsetree, AlterTableStmt))
	{
		AlterTableStmt *alterTableStmt = (AlterTableStmt *) parsetree;
		if (alterTableStmt->relkind == OBJECT_TABLE)
		{
			parsetree = ProcessAlterTableStmt(alterTableStmt, queryString);
		}
	}

	/*
	 * ALTER TABLE ... RENAME statements have their node type as RenameStmt and
	 * not AlterTableStmt. So, we intercept RenameStmt to tackle these commands.
	 */
	if (IsA(parsetree, RenameStmt))
	{
		RenameStmt *renameStmt = (RenameStmt *) parsetree;
		if (IsAlterTableRenameStmt(renameStmt))
		{
			ErrorIfDistributedRenameStmt(renameStmt);
		}
	}

	/*
	 * Inform the user about potential caveats.
	 *
	 * To prevent failures in aborted transactions, CitusHasBeenLoaded() needs
	 * to be the second condition. See RelationIdGetRelation() which is called
	 * by CitusHasBeenLoaded().
	 */
	if (IsA(parsetree, CreatedbStmt) && CitusHasBeenLoaded())
	{
		ereport(NOTICE, (errmsg("Citus partially supports CREATE DATABASE for "
								"distributed databases"),
						 errdetail("Citus does not propagate CREATE DATABASE "
								   "command to workers"),
						 errhint("You can manually create a database and its "
								 "extensions on workers.")));
	}
	else if (IsA(parsetree, CreateSchemaStmt) && CitusHasBeenLoaded())
	{
		ereport(NOTICE, (errmsg("Citus partially supports CREATE SCHEMA "
								"for distributed databases"),
						 errdetail("schema usage in joins and in some UDFs "
								   "provided by Citus are not supported yet")));
	}
	else if (IsA(parsetree, CreateRoleStmt) && CitusHasBeenLoaded())
	{
<<<<<<< HEAD
			ereport(NOTICE, (errmsg("Citus does not support CREATE ROLE/USER "
									"for distributed databases"),
							 errdetail("Multiple roles are currently supported "
									   "only for local tables")));
=======
		ereport(NOTICE, (errmsg("CitusDB does not support CREATE ROLE/USER "
								"for distributed databases"),
						 errdetail("Multiple roles are currently supported "
								   "only for local tables")));
>>>>>>> 39b33399
	}

	/* now drop into standard process utility */
	standard_ProcessUtility(parsetree, queryString, context,
							params, dest, completionTag);
}


/*
 * WarnIfDropCitusExtension prints a WARNING if dropStatement includes dropping
 * citus extension.
 */
static void
WarnIfDropCitusExtension(DropStmt *dropStatement)
{
	ListCell *dropStatementObject = NULL;

	Assert(dropStatement->removeType == OBJECT_EXTENSION);

	foreach(dropStatementObject, dropStatement->objects)
	{
		List *objectNameList = lfirst(dropStatementObject);
		char *objectName = NameListToString(objectNameList);

		/* we're only concerned with the citus extension */
		if (strncmp("citus", objectName, NAMEDATALEN) == 0)
		{
			/*
			 * Warn the user about the possibility of invalid cache. Also, see
			 * function comment of CachedRelationLookup().
			 */
			ereport(WARNING, (errmsg("could not clean the metadata cache on "
									 "DROP EXTENSION command"),
							  errhint("Reconnect to the server again.")));
		}
	}
}


/* Is the passed in statement a transmit statement? */
static bool
IsTransmitStmt(Node *parsetree)
{
	if (IsA(parsetree, CopyStmt))
	{
		CopyStmt *copyStatement = (CopyStmt *) parsetree;
		ListCell *optionCell = NULL;

		/* Extract options from the statement node tree */
		foreach(optionCell, copyStatement->options)
		{
			DefElem *defel = (DefElem *) lfirst(optionCell);

			if (strncmp(defel->defname, "format", NAMEDATALEN) == 0 &&
				strncmp(defGetString(defel), "transmit", NAMEDATALEN) == 0)
			{
				return true;
			}
		}
	}

	return false;
}


/*
 * VerifyTransmitStmt checks that the passed in command is a valid transmit
 * statement. Raise ERROR if not.
 *
 * Note that only 'toplevel' options in the CopyStmt struct are checked, and
 * that verification of the target files existance is not done here.
 */
static void
VerifyTransmitStmt(CopyStmt *copyStatement)
{
	/* do some minimal option verification */
	if (copyStatement->relation == NULL ||
		copyStatement->relation->relname == NULL)
	{
		ereport(ERROR, (errcode(ERRCODE_INVALID_PARAMETER_VALUE),
						errmsg("FORMAT 'transmit' requires a target file")));
	}

	if (copyStatement->filename != NULL)
	{
		ereport(ERROR, (errcode(ERRCODE_INVALID_PARAMETER_VALUE),
						errmsg("FORMAT 'transmit' only accepts STDIN/STDOUT"
							   " as input/output")));
	}

	if (copyStatement->query != NULL ||
		copyStatement->attlist != NULL ||
		copyStatement->is_program)
	{
		ereport(ERROR, (errcode(ERRCODE_INVALID_PARAMETER_VALUE),
						errmsg("FORMAT 'transmit' does not accept query, attribute list"
							   " or PROGRAM parameters ")));
	}
}


/*
 * ProcessCopyStmt handles Citus specific concerns for COPY like supporting
 * COPYing from distributed tables and preventing unsupported actions.
 */
static Node *
ProcessCopyStmt(CopyStmt *copyStatement)
{
	/*
	 * We first check if we have a "COPY (query) TO filename". If we do, copy doesn't
	 * accept relative file paths. However, SQL tasks that get assigned to worker nodes
	 * have relative paths. We therefore convert relative paths to absolute ones here.
	 */
	if (copyStatement->relation == NULL &&
		!copyStatement->is_from &&
		!copyStatement->is_program &&
		copyStatement->filename != NULL)
	{
		const char *filename = copyStatement->filename;

		if (!is_absolute_path(filename) && JobDirectoryElement(filename))
		{
			copyStatement->filename = make_absolute_path(filename);
		}
	}

	/*
	 * We check whether a distributed relation is affected. For that, we need to open the
	 * relation. To prevent race conditions with later lookups, lock the table, and modify
	 * the rangevar to include the schema.
	 */
	if (copyStatement->relation != NULL)
	{
		Relation copiedRelation = NULL;
		bool isDistributedRelation = false;

		copiedRelation = heap_openrv(copyStatement->relation, AccessShareLock);

		isDistributedRelation = IsDistributedTable(RelationGetRelid(copiedRelation));

		/* ensure future lookups hit the same relation */
		copyStatement->relation->schemaname = get_namespace_name(
			RelationGetNamespace(copiedRelation));

		heap_close(copiedRelation, NoLock);

		if (isDistributedRelation)
		{
			if (copyStatement->is_from)
			{
				ereport(ERROR, (errcode(ERRCODE_FEATURE_NOT_SUPPORTED),
								errmsg("cannot execute COPY FROM on a distributed table "
									   "on master node")));
			}
			else if (!copyStatement->is_from)
			{
				/*
				 * The copy code only handles SELECTs in COPY ... TO on master tables,
				 * as that can be done non-invasively. To handle COPY master_rel TO
				 * the copy statement is replaced by a generated select statement.
				 */
				ColumnRef *allColumns = makeNode(ColumnRef);
				SelectStmt *selectStmt = makeNode(SelectStmt);
				ResTarget *selectTarget = makeNode(ResTarget);

				allColumns->fields = list_make1(makeNode(A_Star));
				allColumns->location = -1;

				selectTarget->name = NULL;
				selectTarget->indirection = NIL;
				selectTarget->val = (Node *) allColumns;
				selectTarget->location = -1;

				selectStmt->targetList = list_make1(selectTarget);
				selectStmt->fromClause = list_make1(copyObject(copyStatement->relation));

				/* replace original statement */
				copyStatement = copyObject(copyStatement);
				copyStatement->relation = NULL;
				copyStatement->query = (Node *) selectStmt;
			}
		}
	}

	return (Node *) copyStatement;
}


/*
 * ProcessIndexStmt processes create index statements for distributed tables.
 * The function first checks if the statement belongs to a distributed table
 * or not. If it does, then it executes distributed logic for the command.
 *
 * The function returns the IndexStmt node for the command to be executed on the
 * master node table.
 */
static Node *
ProcessIndexStmt(IndexStmt *createIndexStatement, const char *createIndexCommand)
{
	/*
	 * We first check whether a distributed relation is affected. For that, we need to
	 * open the relation. To prevent race conditions with later lookups, lock the table,
	 * and modify the rangevar to include the schema.
	 */
	if (createIndexStatement->relation != NULL)
	{
		Relation relation = NULL;
		Oid relationId = InvalidOid;
		bool isDistributedRelation = false;
		char *namespaceName = NULL;
		LOCKMODE lockmode = ShareLock;

		/*
		 * We don't support concurrently creating indexes for distributed
		 * tables, but till this point, we don't know if it is a regular or a
		 * distributed table.
		 */
		if (createIndexStatement->concurrent)
		{
			lockmode = ShareUpdateExclusiveLock;
		}

		relation = heap_openrv(createIndexStatement->relation, lockmode);
		relationId = RelationGetRelid(relation);

		isDistributedRelation = IsDistributedTable(relationId);

		/* ensure future lookups hit the same relation */
		namespaceName = get_namespace_name(RelationGetNamespace(relation));
		createIndexStatement->relation->schemaname = namespaceName;

		heap_close(relation, NoLock);

		if (isDistributedRelation)
		{
			ErrorIfUnsupportedIndexStmt(createIndexStatement);

			/* if it is supported, go ahead and execute the command */
			ExecuteDistributedDDLCommand(relationId, createIndexCommand);
		}
	}

	return (Node *) createIndexStatement;
}


/*
 * ProcessDropIndexStmt processes drop index statements for distributed tables.
 * The function first checks if the statement belongs to a distributed table
 * or not. If it does, then it executes distributed logic for the command.
 *
 * The function returns the DropStmt node for the command to be executed on the
 * master node table.
 */
static Node *
ProcessDropIndexStmt(DropStmt *dropIndexStatement, const char *dropIndexCommand)
{
	ListCell *dropObjectCell = NULL;
	Oid distributedIndexId = InvalidOid;
	Oid distributedRelationId = InvalidOid;

	Assert(dropIndexStatement->removeType == OBJECT_INDEX);

	/* check if any of the indexes being dropped belong to a distributed table */
	foreach(dropObjectCell, dropIndexStatement->objects)
	{
		Oid indexId = InvalidOid;
		Oid relationId = InvalidOid;
		bool isDistributedRelation = false;
		struct DropRelationCallbackState state;
		bool missingOK = true;
		bool noWait = false;
		LOCKMODE lockmode = AccessExclusiveLock;

		List *objectNameList = (List *) lfirst(dropObjectCell);
		RangeVar *rangeVar = makeRangeVarFromNameList(objectNameList);

		/*
		 * We don't support concurrently dropping indexes for distributed
		 * tables, but till this point, we don't know if it is a regular or a
		 * distributed table.
		 */
		if (dropIndexStatement->concurrent)
		{
			lockmode = ShareUpdateExclusiveLock;
		}

		/*
		 * The next few statements are based on RemoveRelations() in
		 * commands/tablecmds.c in Postgres source.
		 */
		AcceptInvalidationMessages();

		state.relkind = RELKIND_INDEX;
		state.heapOid = InvalidOid;
		state.concurrent = dropIndexStatement->concurrent;
		indexId = RangeVarGetRelidExtended(rangeVar, lockmode, missingOK,
										   noWait, RangeVarCallbackForDropIndex,
										   (void *) &state);

		/*
		 * If the index does not exist, we don't do anything here, and allow
		 * postgres to throw appropriate error or notice message later.
		 */
		if (!OidIsValid(indexId))
		{
			continue;
		}

		relationId = IndexGetRelation(indexId, false);
		isDistributedRelation = IsDistributedTable(relationId);
		if (isDistributedRelation)
		{
			distributedIndexId = indexId;
			distributedRelationId = relationId;
			break;
		}
	}

	if (OidIsValid(distributedIndexId))
	{
		ErrorIfUnsupportedDropIndexStmt(dropIndexStatement);

		/* if it is supported, go ahead and execute the command */
		ExecuteDistributedDDLCommand(distributedRelationId, dropIndexCommand);
	}

	return (Node *) dropIndexStatement;
}


/*
 * ProcessAlterTableStmt processes alter table statements for distributed tables.
 * The function first checks if the statement belongs to a distributed table
 * or not. If it does, then it executes distributed logic for the command.
 *
 * The function returns the AlterTableStmt node for the command to be executed on the
 * master node table.
 */
static Node *
ProcessAlterTableStmt(AlterTableStmt *alterTableStatement, const char *alterTableCommand)
{
	/* first check whether a distributed relation is affected */
	if (alterTableStatement->relation != NULL)
	{
		LOCKMODE lockmode = AlterTableGetLockLevel(alterTableStatement->cmds);
		Oid relationId = AlterTableLookupRelation(alterTableStatement, lockmode);
		if (OidIsValid(relationId))
		{
			bool isDistributedRelation = IsDistributedTable(relationId);
			if (isDistributedRelation)
			{
				ErrorIfUnsupportedAlterTableStmt(alterTableStatement);

				/* if it is supported, go ahead and execute the command */
				ExecuteDistributedDDLCommand(relationId, alterTableCommand);
			}
		}
	}

	return (Node *) alterTableStatement;
}


/*
 * ErrorIfUnsupportedIndexStmt checks if the corresponding index statement is
 * supported for distributed tables and errors out if it is not.
 */
static void
ErrorIfUnsupportedIndexStmt(IndexStmt *createIndexStatement)
{
	if (createIndexStatement->tableSpace != NULL)
	{
		ereport(ERROR, (errcode(ERRCODE_FEATURE_NOT_SUPPORTED),
						errmsg("specifying tablespaces with CREATE INDEX statements is "
							   "currently unsupported")));
	}

	if (createIndexStatement->unique)
	{
		ereport(ERROR, (errcode(ERRCODE_FEATURE_NOT_SUPPORTED),
						errmsg("creating unique indexes on distributed tables is "
							   "currently unsupported")));
	}

	if (createIndexStatement->concurrent)
	{
		ereport(ERROR, (errcode(ERRCODE_FEATURE_NOT_SUPPORTED),
						errmsg("creating indexes concurrently on distributed tables is "
							   "currently unsupported")));
	}
}


/*
 * ErrorIfUnsupportedDropIndexStmt checks if the corresponding drop index statement is
 * supported for distributed tables and errors out if it is not.
 */
static void
ErrorIfUnsupportedDropIndexStmt(DropStmt *dropIndexStatement)
{
	Assert(dropIndexStatement->removeType == OBJECT_INDEX);

	if (list_length(dropIndexStatement->objects) > 1)
	{
		ereport(ERROR, (errcode(ERRCODE_FEATURE_NOT_SUPPORTED),
						errmsg("cannot drop multiple distributed objects in a "
							   "single command"),
						errhint("Try dropping each object in a separate DROP "
								"command.")));
	}

	if (dropIndexStatement->concurrent)
	{
		ereport(ERROR, (errcode(ERRCODE_FEATURE_NOT_SUPPORTED),
						errmsg("dropping indexes concurrently on distributed tables is "
							   "currently unsupported")));
	}
}


/*
 * ErrorIfUnsupportedAlterTableStmt checks if the corresponding alter table statement
 * is supported for distributed tables and errors out if it is not. Currently,
 * only the following commands are supported.
 *
 * ALTER TABLE ADD|DROP COLUMN
 * ALTER TABLE ALTER COLUMN SET DATA TYPE
 * ALTER TABLE SET|DROP NOT NULL
 * ALTER TABLE SET|DROP DEFAULT
 */
static void
ErrorIfUnsupportedAlterTableStmt(AlterTableStmt *alterTableStatement)
{
	List *commandList = alterTableStatement->cmds;
	ListCell *commandCell = NULL;

	/* error out if any of the subcommands are unsupported */
	foreach(commandCell, commandList)
	{
		AlterTableCmd *command = (AlterTableCmd *) lfirst(commandCell);
		AlterTableType alterTableType = command->subtype;

		switch (alterTableType)
		{
			case AT_AddColumn:
			{
				break;
			}

			case AT_DropColumn:
			case AT_ColumnDefault:
			case AT_AlterColumnType:
			case AT_SetNotNull:
			case AT_DropNotNull:
			{
				/* error out if the alter table command is on the partition column */

				Var *partitionColumn = NULL;
				HeapTuple tuple = NULL;
				char *alterColumnName = command->name;

				LOCKMODE lockmode = AlterTableGetLockLevel(alterTableStatement->cmds);
				Oid relationId = AlterTableLookupRelation(alterTableStatement, lockmode);
				if (!OidIsValid(relationId))
				{
					continue;
				}

				partitionColumn = PartitionKey(relationId);

				tuple = SearchSysCacheAttName(relationId, alterColumnName);
				if (HeapTupleIsValid(tuple))
				{
					Form_pg_attribute targetAttr = (Form_pg_attribute) GETSTRUCT(tuple);
					if (targetAttr->attnum == partitionColumn->varattno)
					{
						ereport(ERROR, (errmsg("cannot execute ALTER TABLE command "
											   "involving partition column")));
					}

					ReleaseSysCache(tuple);
				}

				break;
			}

			default:
			{
				ereport(ERROR, (errcode(ERRCODE_FEATURE_NOT_SUPPORTED),
								errmsg("alter table command is currently supported"),
								errdetail("Only ADD|DROP COLUMN, SET|DROP NOT NULL,"
										  " SET|DROP DEFAULT and TYPE subcommands are"
										  " supported.")));
			}
		}
	}
}


/*
 * ErrorIfDistributedRenameStmt errors out if the corresponding rename statement
 * operates on a distributed table or its objects.
 *
 * Note: This function handles only those rename statements which operate on tables.
 */
static void
ErrorIfDistributedRenameStmt(RenameStmt *renameStatement)
{
	Oid relationId = InvalidOid;
	bool isDistributedRelation = false;

	Assert(IsAlterTableRenameStmt(renameStatement));

	/*
	 * The lock levels here should be same as the ones taken in
	 * RenameRelation(), renameatt() and RenameConstraint(). However, since all
	 * three statements have identical lock levels, we just use a single statement.
	 */
	relationId = RangeVarGetRelid(renameStatement->relation, AccessExclusiveLock,
								  renameStatement->missing_ok);

	/*
	 * If the table does not exist, we don't do anything here, and allow postgres to
	 * throw the appropriate error or notice message later.
	 */
	if (!OidIsValid(relationId))
	{
		return;
	}

	isDistributedRelation = IsDistributedTable(relationId);
	if (isDistributedRelation)
	{
		ereport(ERROR, (errcode(ERRCODE_FEATURE_NOT_SUPPORTED),
						errmsg("renaming distributed tables or their objects is "
							   "currently unsupported")));
	}
}


/*
 * IsAlterTableRenameStmt returns true if the passed in RenameStmt operates on a
 * distributed table or its objects. This includes:
 * ALTER TABLE RENAME
 * ALTER TABLE RENAME COLUMN
 * ALTER TABLE RENAME CONSTRAINT
 */
static bool
IsAlterTableRenameStmt(RenameStmt *renameStmt)
{
	bool isAlterTableRenameStmt = false;

	if (renameStmt->renameType == OBJECT_TABLE)
	{
		isAlterTableRenameStmt = true;
	}
	else if (renameStmt->renameType == OBJECT_COLUMN &&
			 renameStmt->relationType == OBJECT_TABLE)
	{
		isAlterTableRenameStmt = true;
	}

#if (PG_VERSION_NUM >= 90500)
	else if (renameStmt->renameType == OBJECT_TABCONSTRAINT)
	{
		isAlterTableRenameStmt = true;
	}
#else
	else if (renameStmt->renameType == OBJECT_CONSTRAINT &&
			 renameStmt->relationType == OBJECT_TABLE)
	{
		isAlterTableRenameStmt = true;
	}
#endif

	return isAlterTableRenameStmt;
}


/*
 * ExecuteDistributedDDLCommand applies a given DDL command to the given
 * distributed table. If the function is unable to access all the finalized
 * shard placements, then it fails early and errors out. If the command
 * successfully executed on any finalized shard placement, and failed on
 * others, then it marks the placements on which execution failed as invalid.
 */
static void
ExecuteDistributedDDLCommand(Oid relationId, const char *ddlCommandString)
{
	List *failedPlacementList = NIL;
	bool executionOK = false;

	bool allPlacementsAccessible = AllFinalizedPlacementsAccessible(relationId);
	if (!allPlacementsAccessible)
	{
		ereport(ERROR, (errmsg("cannot execute command: %s", ddlCommandString),
						errdetail("All finalized shard placements need to be accessible "
								  "to execute DDL commands on distributed tables.")));
	}

	/* make sure we don't process cancel signals */
	HOLD_INTERRUPTS();

	executionOK = ExecuteCommandOnWorkerShards(relationId, ddlCommandString,
											   &failedPlacementList);

	/* if command could not be executed on any finalized shard placement, error out */
	if (!executionOK)
	{
		ereport(ERROR, (errmsg("could not execute DDL command on worker node shards")));
	}
	else
	{
		/* else, mark failed placements as inactive */
		ListCell *failedPlacementCell = NULL;
		foreach(failedPlacementCell, failedPlacementList)
		{
			ShardPlacement *placement = (ShardPlacement *) lfirst(failedPlacementCell);
			uint64 shardId = placement->shardId;
			char *workerName = placement->nodeName;
			uint32 workerPort = placement->nodePort;
			uint64 oldShardLength = placement->shardLength;

			DeleteShardPlacementRow(shardId, workerName, workerPort);
			InsertShardPlacementRow(shardId, FILE_INACTIVE, oldShardLength,
									workerName, workerPort);
		}
	}

	if (QueryCancelPending)
	{
		ereport(WARNING, (errmsg("cancel requests are ignored during DDL commands")));
		QueryCancelPending = false;
	}

	RESUME_INTERRUPTS();
}


/*
 * ExecuteCommandOnWorkerShards executes a given command on all the finalized
 * shard placements of the given table. If the remote command errors out on the
 * first attempted placement, the function returns false. Otherwise, it returns
 * true.
 *
 * If the remote query errors out on the first attempted placement, it is very
 * likely that the command is going to fail on other placements too. This is
 * because most errors here will be PostgreSQL errors. Hence, the function fails
 * fast to avoid marking a high number of placements as failed. If the command
 * succeeds on at least one placement before failing on others, then the list of
 * failed placements is returned in failedPlacementList.
 *
 * Note: There are certain errors which would occur on few nodes and not on the
 * others. For example, adding a column with a type which exists on some nodes
 * and not on the others. In that case, this function might still end up returning
 * a large number of placements as failed.
 */
static bool
ExecuteCommandOnWorkerShards(Oid relationId, const char *commandString,
							 List **failedPlacementList)
{
	bool isFirstPlacement = true;
	ListCell *shardCell = NULL;
	List *shardList = NIL;

	shardList = LoadShardList(relationId);
	foreach(shardCell, shardList)
	{
		List *shardPlacementList = NIL;
		ListCell *shardPlacementCell = NULL;
		uint64 *shardIdPointer = (uint64 *) lfirst(shardCell);
		uint64 shardId = (*shardIdPointer);

		/* build the shard ddl command */
		char *escapedCommandString = quote_literal_cstr(commandString);
		StringInfo applyCommand = makeStringInfo();
		appendStringInfo(applyCommand, WORKER_APPLY_SHARD_DDL_COMMAND, shardId,
						 escapedCommandString);

		shardPlacementList = FinalizedShardPlacementList(shardId);
		foreach(shardPlacementCell, shardPlacementList)
		{
			ShardPlacement *placement = (ShardPlacement *) lfirst(shardPlacementCell);
			char *workerName = placement->nodeName;
			uint32 workerPort = placement->nodePort;

			List *queryResultList = ExecuteRemoteQuery(workerName, workerPort,
													   applyCommand);
			if (queryResultList == NIL)
			{
				/*
				 * If we failed on the first placement, return false. We return
				 * here instead of exiting at the end to avoid breaking through
				 * multiple loops.
				 */
				if (isFirstPlacement)
				{
					return false;
				}

				ereport(WARNING, (errmsg("could not apply command on shard "
										 UINT64_FORMAT " on node %s:%d", shardId,
										 workerName, workerPort),
								  errdetail("Shard placement will be marked as "
											"inactive.")));

				*failedPlacementList = lappend(*failedPlacementList, placement);
			}
			else
			{
				ereport(DEBUG2, (errmsg("applied command on shard " UINT64_FORMAT
										" on node %s:%d", shardId, workerName,
										workerPort)));
			}

			isFirstPlacement = false;
		}

		FreeStringInfo(applyCommand);
	}

	return true;
}


/*
 * AllFinalizedPlacementsAccessible returns true if all the finalized shard
 * placements for a given relation are accessible. Otherwise, the function
 * returns false. To do so, the function first gets a list of responsive
 * worker nodes and then checks if all the finalized shard placements lie
 * on those worker nodes.
 */
static bool
AllFinalizedPlacementsAccessible(Oid relationId)
{
	bool allPlacementsAccessible = true;
	ListCell *shardCell = NULL;
	List *responsiveNodeList = ResponsiveWorkerNodeList();

	List *shardList = LoadShardList(relationId);
	foreach(shardCell, shardList)
	{
		List *shardPlacementList = NIL;
		ListCell *shardPlacementCell = NULL;
		uint64 *shardIdPointer = (uint64 *) lfirst(shardCell);
		uint64 shardId = (*shardIdPointer);

		shardPlacementList = FinalizedShardPlacementList(shardId);
		foreach(shardPlacementCell, shardPlacementList)
		{
			ListCell *responsiveNodeCell = NULL;
			bool placementAccessible = false;
			ShardPlacement *placement = (ShardPlacement *) lfirst(shardPlacementCell);

			/* verify that the placement lies on one of the responsive worker nodes */
			foreach(responsiveNodeCell, responsiveNodeList)
			{
				WorkerNode *node = (WorkerNode *) lfirst(responsiveNodeCell);
				if (strncmp(node->workerName, placement->nodeName, WORKER_LENGTH) == 0 &&
					node->workerPort == placement->nodePort)
				{
					placementAccessible = true;
					break;
				}
			}

			if (!placementAccessible)
			{
				allPlacementsAccessible = false;
				break;
			}
		}

		if (!allPlacementsAccessible)
		{
			break;
		}
	}

	return allPlacementsAccessible;
}


/*
 * Before acquiring a table lock, check whether we have sufficient rights.
 * In the case of DROP INDEX, also try to lock the table before the index.
 *
 * This code is heavily borrowed from RangeVarCallbackForDropRelation() in
 * commands/tablecmds.c in Postgres source. We need this to ensure the right
 * order of locking while dealing with DROP INDEX statments.
 */
static void
RangeVarCallbackForDropIndex(const RangeVar *rel, Oid relOid, Oid oldRelOid, void *arg)
{
	/* *INDENT-OFF* */
	HeapTuple	tuple;
	struct DropRelationCallbackState *state;
	char		relkind;
	Form_pg_class classform;
	LOCKMODE	heap_lockmode;

	state = (struct DropRelationCallbackState *) arg;
	relkind = state->relkind;
	heap_lockmode = state->concurrent ?
		ShareUpdateExclusiveLock : AccessExclusiveLock;

	Assert(relkind == RELKIND_INDEX);

	/*
	 * If we previously locked some other index's heap, and the name we're
	 * looking up no longer refers to that relation, release the now-useless
	 * lock.
	 */
	if (relOid != oldRelOid && OidIsValid(state->heapOid))
	{
		UnlockRelationOid(state->heapOid, heap_lockmode);
		state->heapOid = InvalidOid;
	}

	/* Didn't find a relation, so no need for locking or permission checks. */
	if (!OidIsValid(relOid))
		return;

	tuple = SearchSysCache1(RELOID, ObjectIdGetDatum(relOid));
	if (!HeapTupleIsValid(tuple))
		return;					/* concurrently dropped, so nothing to do */
	classform = (Form_pg_class) GETSTRUCT(tuple);

	if (classform->relkind != relkind)
		ereport(ERROR, (errcode(ERRCODE_WRONG_OBJECT_TYPE),
						errmsg("\"%s\" is not an index", rel->relname)));

	/* Allow DROP to either table owner or schema owner */
	if (!pg_class_ownercheck(relOid, GetUserId()) &&
		!pg_namespace_ownercheck(classform->relnamespace, GetUserId()))
		aclcheck_error(ACLCHECK_NOT_OWNER, ACL_KIND_CLASS,
					   rel->relname);

	if (!allowSystemTableMods && IsSystemClass(relOid, classform))
		ereport(ERROR,
				(errcode(ERRCODE_INSUFFICIENT_PRIVILEGE),
				 errmsg("permission denied: \"%s\" is a system catalog",
						rel->relname)));

	ReleaseSysCache(tuple);

	/*
	 * In DROP INDEX, attempt to acquire lock on the parent table before
	 * locking the index.  index_drop() will need this anyway, and since
	 * regular queries lock tables before their indexes, we risk deadlock if
	 * we do it the other way around.  No error if we don't find a pg_index
	 * entry, though --- the relation may have been dropped.
	 */
	if (relkind == RELKIND_INDEX && relOid != oldRelOid)
	{
		state->heapOid = IndexGetRelation(relOid, true);
		if (OidIsValid(state->heapOid))
			LockRelationOid(state->heapOid, heap_lockmode);
	}
	/* *INDENT-ON* */
}<|MERGE_RESOLUTION|>--- conflicted
+++ resolved
@@ -190,17 +190,10 @@
 	}
 	else if (IsA(parsetree, CreateRoleStmt) && CitusHasBeenLoaded())
 	{
-<<<<<<< HEAD
-			ereport(NOTICE, (errmsg("Citus does not support CREATE ROLE/USER "
-									"for distributed databases"),
-							 errdetail("Multiple roles are currently supported "
-									   "only for local tables")));
-=======
-		ereport(NOTICE, (errmsg("CitusDB does not support CREATE ROLE/USER "
+		ereport(NOTICE, (errmsg("Citus does not support CREATE ROLE/USER "
 								"for distributed databases"),
 						 errdetail("Multiple roles are currently supported "
 								   "only for local tables")));
->>>>>>> 39b33399
 	}
 
 	/* now drop into standard process utility */
